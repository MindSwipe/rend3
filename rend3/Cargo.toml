--- conflicted
+++ resolved
@@ -5,13 +5,8 @@
 edition = "2018"
 description = "Easy to use, customizable, efficient 3D renderer library built on wgpu."
 readme = "README.md"
-<<<<<<< HEAD
 repository = "https://github.com/BVE-Reborn/rend3"
-license = "MPL-2.0"
-=======
-repository = "https://github.com/cwfitzgerald/capstone"
 license = "MIT OR Apache-2.0 OR Zlib"
->>>>>>> a40c9bdf
 keywords = []
 categories = []
 
